# Release 0.1.34

## Status
IN DEVELOPMENT

## Features

### ✅ Completed Features

<<<<<<< HEAD
**Tax Scout Agent** - Tax optimization and loss harvesting specialist (Medium Priority - Phase 3B)
- **Tax-Loss Harvesting**: Identifies positions with unrealized losses for tax optimization
- **Wash-Sale Compliance**: 30-day rule checking to avoid IRS violations
- **Replacement Candidate Analysis**: Finds substantially different securities to maintain market exposure
- **Capital Gains/Loss Tracking**: Short-term vs long-term gain analysis
- **Year-End Tax Planning**: Strategic positioning before Dec 31 tax deadline
- **Tax-Efficient Rebalancing**: Minimize tax impact during portfolio adjustments
- **Lot-Level Analysis**: FIFO, LIFO, specific lot identification strategies
- **TUI Integration**: `/tax` command with 8 example prompts
- **Comprehensive System Prompt**: 170+ line expert tax strategist guidance covering:
  - IRS Section 1091 wash-sale rule enforcement
  - Tax-loss harvesting framework (6-step process)
  - TLH opportunity scoring (1-10 scale)
  - Capital gains tax rates (2024)
  - Year-end critical dates and settlement rules
  - Replacement security selection strategies
  - Output format specifications
  - Tax optimization priorities
  - Important disclaimers (AI assistant, not licensed tax advisor)
- **Tools Integration**: 11 specialized tools including portfolio data, market data, fundamentals, and historical analysis
- **Test Coverage**: 3 comprehensive tests validating agent creation and tool assignments
- **Implementation**: `src/navam_invest/agents/tax_scout.py` (164 lines)
- **Tests**: `tests/test_tax_scout.py`
=======
**Tax Scout Agent** - Tax optimization and loss harvesting
- **Tax-Loss Harvesting**: Identify positions with unrealized losses and calculate potential tax savings
- **Wash-Sale Rule Compliance**: Monitor 30-day windows and flag potential violations
- **Year-End Tax Planning**: Strategic loss harvesting to offset gains (short-term vs long-term matching)
- **Tax-Efficient Rebalancing**: Minimize capital gains during portfolio adjustments with lot selection strategies
- **Capital Gains/Loss Analysis**: Calculate realized/unrealized gains, classify short-term (<1 year) vs long-term (>1 year)
- **Substitute Security Identification**: Recommend wash-sale compliant alternatives for harvested positions
- **Cost Basis Tracking**: Support for FIFO, LIFO, average cost, and specific lot ID methods
- **TUI Integration**: `/tax` command to activate Tax Scout agent
- **Example Prompts**: 8 pre-configured tax optimization examples in TUI
- **Comprehensive Testing**: Unit tests for agent initialization and tool registration
- **Tools Integration**: Leverages 12 specialized tools for portfolio data, market pricing, and company research

**Implementation Details**:
- File: `src/navam_invest/agents/tax_scout.py`
- Agent Type: LangGraph-based stateful agent with tax optimization focus
- Tools: 12 specialized tools (portfolio data, historical pricing, company research, fundamentals)
- Test Coverage: `tests/test_tax_scout.py`
- TUI Integration: Complete with agent switching, example prompts, and status updates
>>>>>>> 0e654f54

### 🚧 Planned Features

**Hedge Smith Agent** - Options strategies for portfolio protection
- Leverages Yahoo Finance options chain (`get_options_chain`)
- Protective collar strategies
- Covered call yield enhancement
- Put protection analysis
- Options Greeks and pricing
- TUI command: `/hedge`

**Enhanced Multi-Agent Workflows**
- Extend `/analyze` workflow with additional agents (News Sentry, Risk Shield)
- Parallel agent execution for faster analysis
- Conditional branching based on agent findings
- Agent communication patterns and state sharing

**API Caching Layer**
- DuckDB-based caching to reduce API calls
- Intelligent cache invalidation strategies
- Configurable TTL per data source
- Cache statistics and monitoring
- Hit/miss ratio tracking

---

## Technical Improvements

- [ ] Refactor agent initialization patterns (reduce code duplication)
- [ ] Add type hints to all tool functions
- [ ] Improve test coverage for TUI components
- [ ] Document LangGraph workflow patterns
- [ ] Performance optimization for multi-agent workflows

---

## Breaking Changes

None planned for this release.

---

## Release Date
TBD

## PyPI Package
TBD<|MERGE_RESOLUTION|>--- conflicted
+++ resolved
@@ -7,31 +7,6 @@
 
 ### ✅ Completed Features
 
-<<<<<<< HEAD
-**Tax Scout Agent** - Tax optimization and loss harvesting specialist (Medium Priority - Phase 3B)
-- **Tax-Loss Harvesting**: Identifies positions with unrealized losses for tax optimization
-- **Wash-Sale Compliance**: 30-day rule checking to avoid IRS violations
-- **Replacement Candidate Analysis**: Finds substantially different securities to maintain market exposure
-- **Capital Gains/Loss Tracking**: Short-term vs long-term gain analysis
-- **Year-End Tax Planning**: Strategic positioning before Dec 31 tax deadline
-- **Tax-Efficient Rebalancing**: Minimize tax impact during portfolio adjustments
-- **Lot-Level Analysis**: FIFO, LIFO, specific lot identification strategies
-- **TUI Integration**: `/tax` command with 8 example prompts
-- **Comprehensive System Prompt**: 170+ line expert tax strategist guidance covering:
-  - IRS Section 1091 wash-sale rule enforcement
-  - Tax-loss harvesting framework (6-step process)
-  - TLH opportunity scoring (1-10 scale)
-  - Capital gains tax rates (2024)
-  - Year-end critical dates and settlement rules
-  - Replacement security selection strategies
-  - Output format specifications
-  - Tax optimization priorities
-  - Important disclaimers (AI assistant, not licensed tax advisor)
-- **Tools Integration**: 11 specialized tools including portfolio data, market data, fundamentals, and historical analysis
-- **Test Coverage**: 3 comprehensive tests validating agent creation and tool assignments
-- **Implementation**: `src/navam_invest/agents/tax_scout.py` (164 lines)
-- **Tests**: `tests/test_tax_scout.py`
-=======
 **Tax Scout Agent** - Tax optimization and loss harvesting
 - **Tax-Loss Harvesting**: Identify positions with unrealized losses and calculate potential tax savings
 - **Wash-Sale Rule Compliance**: Monitor 30-day windows and flag potential violations
@@ -51,7 +26,6 @@
 - Tools: 12 specialized tools (portfolio data, historical pricing, company research, fundamentals)
 - Test Coverage: `tests/test_tax_scout.py`
 - TUI Integration: Complete with agent switching, example prompts, and status updates
->>>>>>> 0e654f54
 
 ### 🚧 Planned Features
 
