# Active Backlog

## Current Development Cycle (v0.1.28)

### Next Priority Features

Based on the completed agent refactoring plan and Yahoo Finance/EDGAR integration (v0.1.26), the following specialized agents and workflows are priorities:

#### High Priority Features (Phase 3A - v0.1.27-0.1.29)

- [x] **Earnings Whisperer Agent** - Earnings analysis and post-earnings drift opportunities → Completed in release-0.1.27.md
  - Leverages Yahoo Finance earnings tools (`get_earnings_history`, `get_earnings_calendar`)
  - Tracks earnings surprises and analyst estimate revisions
  - Identifies post-earnings drift patterns
  - TUI command: `/earnings`

- [x] **`/api` Command - Self-Service API Status Checker** → Completed in release-0.1.28.md
  - Interactive API connectivity testing in chat interface
  - Real-time validation of all 10 data providers
  - Rich table formatting with color-coded status
  - Troubleshooting tips and error diagnosis
  - Documentation clarifying NewsAPI.org vs NewsAPI.ai

- [x] **News Sentry Agent** - Real-time event detection and material event monitoring → Completed in release-0.1.32.md
  - Leverages SEC 8-K filings (`get_latest_8k`), Form 4 insider trades (`get_insider_transactions`)
  - Filters market-moving news and SEC filings with event prioritization (CRITICAL/HIGH/MEDIUM/LOW)
  - Material event categorization (earnings, M&A, management changes, bankruptcy)
  - Breaking news with sentiment analysis and insider trading alerts
  - Analyst rating change tracking with actionability scoring (1-10 scale)
  - TUI command: `/news`

#### Medium Priority Agents (Phase 3B - v0.1.30-0.1.33)

- [x] **Risk Shield Manager** - Portfolio risk management and exposure monitoring → Completed in release-0.1.33.md
  - Drawdown analysis and limit breach detection
  - VAR calculations and scenario testing
  - Risk mitigation strategies
  - TUI command: `/risk`

- [x] **Tax Scout** - Tax optimization and loss harvesting → Completed in release-0.1.34.md
<<<<<<< HEAD
  - Tax-loss harvesting opportunities identification
  - Wash-sale rule compliance checking (30-day rule)
  - Year-end tax planning strategies
  - Tax-efficient rebalancing recommendations
  - Capital gains/loss analysis
=======
  - Tax-loss harvesting opportunities
  - Wash-sale rule compliance
  - Year-end tax planning
>>>>>>> 0e654f54
  - TUI command: `/tax`

- [ ] **Hedge Smith** - Options strategies for portfolio protection
  - Leverages Yahoo Finance options chain (`get_options_chain`)
  - Protective collar strategies
  - Covered call yield enhancement

#### Future Multi-Agent Workflows (Phase 3C)

- [ ] **Workflow 2**: Systematic Idea Generation (Screen Forge → Quill → Atlas → Notionist)
  - Weekly pipeline of investment ideas
  - Automated screening, research, allocation, and cataloging

- [ ] **Workflow 3**: Extended Investment Analysis (Quill → Macro Lens → Atlas)
  - Add Atlas to existing /analyze workflow
  - Complete bottom-up → top-down → allocation pipeline

- [ ] **Workflow 4**: Tax-Efficient Rebalancing
  - Automated tax-loss harvesting workflow
  - Integration with rebalancing logic

#### Infrastructure Enhancements

- [x] **API Status Checking** → Completed in release-0.1.28.md
  - Self-service API validation via `/api` command
  - Real-time connectivity testing
  - User-friendly error diagnostics

- [ ] **API Caching Layer** (DuckDB)
  - Cache Yahoo Finance, EDGAR, and other API results
  - Reduce redundant API calls
  - Improve response times

- [ ] **Enhanced TUI Features**
  - Agent selection menu
  - Active agent in header/status bar
  - Workflow progress visualization

- [ ] **State Persistence**
  - PostgreSQL checkpointer for LangGraph workflows
  - Multi-session conversation continuity
  - Portfolio state tracking

## Completed Features

All completed features have been moved to their respective release files:
- `release-0.1.0.md` through `release-0.1.26.md` - See individual release notes
- Latest: `release-0.1.26.md` - Yahoo Finance integration, enhanced EDGAR tools, Quill/Screen Forge/Macro Lens enhancements<|MERGE_RESOLUTION|>--- conflicted
+++ resolved
@@ -38,17 +38,9 @@
   - TUI command: `/risk`
 
 - [x] **Tax Scout** - Tax optimization and loss harvesting → Completed in release-0.1.34.md
-<<<<<<< HEAD
-  - Tax-loss harvesting opportunities identification
-  - Wash-sale rule compliance checking (30-day rule)
-  - Year-end tax planning strategies
-  - Tax-efficient rebalancing recommendations
-  - Capital gains/loss analysis
-=======
   - Tax-loss harvesting opportunities
   - Wash-sale rule compliance
   - Year-end tax planning
->>>>>>> 0e654f54
   - TUI command: `/tax`
 
 - [ ] **Hedge Smith** - Options strategies for portfolio protection
